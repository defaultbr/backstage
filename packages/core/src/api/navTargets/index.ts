/*
 * Copyright 2020 Spotify AB
 *
 * Licensed under the Apache License, Version 2.0 (the "License");
 * you may not use this file except in compliance with the License.
 * You may obtain a copy of the License at
 *
 *     http://www.apache.org/licenses/LICENSE-2.0
 *
 * Unless required by applicable law or agreed to in writing, software
 * distributed under the License is distributed on an "AS IS" BASIS,
 * WITHOUT WARRANTIES OR CONDITIONS OF ANY KIND, either express or implied.
 * See the License for the specific language governing permissions and
 * limitations under the License.
 */

<<<<<<< HEAD
export type {
  NavTarget,
  NavTargetConfig,
  NavTargetOverrideConfig,
} from './types';
=======
export * from './types';
>>>>>>> cd83f5a4
export { createNavTarget } from './NavTarget';<|MERGE_RESOLUTION|>--- conflicted
+++ resolved
@@ -14,13 +14,5 @@
  * limitations under the License.
  */
 
-<<<<<<< HEAD
-export type {
-  NavTarget,
-  NavTargetConfig,
-  NavTargetOverrideConfig,
-} from './types';
-=======
 export * from './types';
->>>>>>> cd83f5a4
 export { createNavTarget } from './NavTarget';