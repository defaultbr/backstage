/*
 * Copyright 2020 Spotify AB
 *
 * Licensed under the Apache License, Version 2.0 (the "License");
 * you may not use this file except in compliance with the License.
 * You may obtain a copy of the License at
 *
 *     http://www.apache.org/licenses/LICENSE-2.0
 *
 * Unless required by applicable law or agreed to in writing, software
 * distributed under the License is distributed on an "AS IS" BASIS,
 * WITHOUT WARRANTIES OR CONDITIONS OF ANY KIND, either express or implied.
 * See the License for the specific language governing permissions and
 * limitations under the License.
 */

import dayjs from 'dayjs';
import regression, { DataPoint } from 'regression';
import { Config } from '@backstage/config';
import { ConfigApi } from '@backstage/core';
import {
  ChangeStatistic,
  Duration,
  Entity,
  Product,
  ProductFilters,
  ProjectGrowthData,
  Trendline,
  UnlabeledDataflowAlertProject,
  UnlabeledDataflowData,
  DateAggregation,
  DEFAULT_DATE_FORMAT,
} from '../types';
import {
  DefaultLoadingAction,
  getDefaultState as getDefaultLoadingState,
} from '../utils/loading';
import { findAlways } from '../utils/assert';
import { inclusiveStartDateOf } from './duration';

type mockAlertRenderer<T> = (alert: T) => T;
type mockEntityRenderer<T> = (entity: T) => T;

type IntervalFields = {
  duration: Duration;
  endDate: string;
};

export const createMockEntity = (
  callback?: mockEntityRenderer<Entity>,
): Entity => {
  const defaultEntity: Entity = {
    id: 'test-entity',
    aggregation: [100, 200],
    entities: [],
    change: {
      ratio: 0,
      amount: 0,
    },
  };

  if (typeof callback === 'function') {
    return callback({ ...defaultEntity });
  }
  return { ...defaultEntity };
};

export const createMockProduct = (
  callback?: mockEntityRenderer<Product>,
): Product => {
  const defaultProduct: Product = {
    kind: 'compute-engine',
    name: 'Compute Engine',
  };
  if (typeof callback === 'function') {
    return callback({ ...defaultProduct });
  }
  return { ...defaultProduct };
};

export const createMockProjectGrowthData = (
  callback?: mockAlertRenderer<ProjectGrowthData>,
): ProjectGrowthData => {
  const data: ProjectGrowthData = {
    project: 'test-project-growth-alert',
    periodStart: '2019-Q4',
    periodEnd: '2020-Q1',
    aggregation: [670532.1, 970502.8],
    change: {
      ratio: 0.5,
      amount: 180000,
    },
    products: [],
  };

  if (typeof callback === 'function') {
    return callback({ ...data });
  }

  return { ...data };
};

export const createMockUnlabeledDataflowData = (
  callback?: mockAlertRenderer<UnlabeledDataflowData>,
): UnlabeledDataflowData => {
  const data: UnlabeledDataflowData = {
    periodStart: '2020-05-01',
    periodEnd: '2020-06-1',
    projects: [],
    unlabeledCost: 0,
    labeledCost: 0,
  };

  if (typeof callback === 'function') {
    return callback({ ...data });
  }

  return { ...data };
};

export const createMockUnlabeledDataflowAlertProject = (
  callback?: mockEntityRenderer<UnlabeledDataflowAlertProject>,
): UnlabeledDataflowAlertProject => {
  const defaultProject: UnlabeledDataflowAlertProject = {
    id: 'test-alert-project',
    unlabeledCost: 2000.0,
    labeledCost: 3200.0,
  };
  if (typeof callback === 'function') {
    return callback({ ...defaultProject });
  }
  return { ...defaultProject };
};

export const MockProductTypes: Record<string, string> = {
  'compute-engine': 'Compute Engine',
  'cloud-dataflow': 'Cloud Dataflow',
  'cloud-storage': 'Cloud Storage',
  'big-query': 'Big Query',
  'big-table': 'BigTable',
  'cloud-pub-sub': 'Cloud Pub/Sub',
};

export const MockProductFilters: ProductFilters = Object.keys(
  MockProductTypes,
).map(productType => ({ duration: Duration.P1M, productType }));

export const MockProducts: Product[] = Object.keys(MockProductTypes).map(
  productType =>
    createMockProduct(() => ({
      kind: productType,
      name: MockProductTypes[productType],
    })),
);

export const MockDefaultLoadingActions = ([
  DefaultLoadingAction.UserGroups,
  DefaultLoadingAction.CostInsightsInitial,
  DefaultLoadingAction.CostInsightsPage,
] as string[]).concat(MockProducts.map(product => product.kind));

export const mockDefaultLoadingState = getDefaultLoadingState(
  MockDefaultLoadingActions,
);

export const MockComputeEngine = findAlways(
  MockProducts,
  p => p.kind === 'compute-engine',
);
export const MockCloudDataflow = findAlways(
  MockProducts,
  p => p.kind === 'cloud-dataflow',
);
export const MockCloudStorage = findAlways(
  MockProducts,
  p => p.kind === 'cloud-storage',
);
export const MockBigQuery = findAlways(
  MockProducts,
  p => p.kind === 'big-query',
);
export const MockBigtable = findAlways(
  MockProducts,
  p => p.kind === 'big-table',
);

export const MockProductsConfig: Partial<ConfigApi> = {
  keys: () => Object.keys(MockProductTypes),
};

export const MockMetricsConfig: Partial<ConfigApi> = {
  getOptionalString: () => 'daily-cost',
  keys: () => ['daily-cost'],
};

export const MockCostInsightsConfig: Partial<Config> = {
  getConfig: () => MockProductsConfig as Config,
  getOptionalConfig: () => MockMetricsConfig as Config,
};

export function trendlineOf(aggregation: DateAggregation[]): Trendline {
  const data: ReadonlyArray<DataPoint> = aggregation.map(a => [
    Date.parse(a.date) / 1000,
    a.amount,
  ]);
  const result = regression.linear(data, { precision: 5 });
  return {
    slope: result.equation[0],
    intercept: result.equation[1],
  };
}

export function changeOf(aggregation: DateAggregation[]): ChangeStatistic {
  const half = Math.ceil(aggregation.length / 2);
  const before = aggregation
    .slice(0, half)
    .reduce((sum, a) => sum + a.amount, 0);
  const after = aggregation
    .slice(half, aggregation.length)
    .reduce((sum, a) => sum + a.amount, 0);
  return {
    ratio: (after - before) / before,
    amount: after - before,
  };
}

export function aggregationFor(
  intervals: string,
  baseline: number,
): DateAggregation[] {
  const { duration, endDate } = parseIntervals(intervals);
  const days = dayjs(endDate).diff(
    inclusiveStartDateOf(duration, endDate),
    'day',
  );

  return [...Array(days).keys()].reduce(
    (values: DateAggregation[], i: number): DateAggregation[] => {
      const last = values.length ? values[values.length - 1].amount : baseline;
      values.push({
        date: dayjs(inclusiveStartDateOf(duration, endDate))
          .add(i, 'day')
          .format(DEFAULT_DATE_FORMAT),
        amount: Math.max(0, last + (baseline / 20) * (Math.random() * 2 - 1)),
      });
      return values;
    },
    [],
  );
}

function parseIntervals(intervals: string): IntervalFields {
  const match = intervals.match(
    /\/(?<duration>P\d+[DM])\/(?<date>\d{4}-\d{2}-\d{2})/,
  );
  if (Object.keys(match?.groups || {}).length !== 2) {
    throw new Error(`Invalid intervals: ${intervals}`);
  }
  const { duration, date } = match!.groups!;
  return {
    duration: duration as Duration,
    endDate: date,
  };
}

export const MockAggregatedDailyCosts: DateAggregation[] = [
  {
    date: '2020-08-07',
    amount: 3500,
  },
  {
    date: '2020-08-06',
    amount: 2500,
  },
  {
    date: '2020-08-05',
    amount: 1400,
  },
  {
    date: '2020-08-04',
    amount: 3800,
  },
  {
    date: '2020-08-09',
    amount: 1900,
  },
  {
    date: '2020-08-08',
    amount: 2400,
  },
  {
    date: '2020-08-03',
    amount: 4000,
  },
  {
    date: '2020-08-02',
    amount: 3700,
  },
  {
    date: '2020-08-01',
    amount: 2500,
  },
  {
    date: '2020-08-18',
    amount: 4300,
  },
  {
    date: '2020-08-17',
    amount: 1500,
  },
  {
    date: '2020-08-16',
    amount: 3600,
  },
  {
    date: '2020-08-15',
    amount: 2200,
  },
  {
    date: '2020-08-19',
    amount: 3900,
  },
  {
    date: '2020-08-10',
    amount: 4100,
  },
  {
    date: '2020-08-14',
    amount: 3600,
  },
  {
    date: '2020-08-13',
    amount: 2900,
  },
  {
    date: '2020-08-12',
    amount: 2700,
  },
  {
    date: '2020-08-11',
    amount: 5100,
  },
  {
    date: '2020-09-19',
    amount: 1200,
  },
  {
    date: '2020-09-18',
    amount: 6500,
  },
  {
    date: '2020-09-17',
    amount: 2500,
  },
  {
    date: '2020-09-16',
    amount: 1400,
  },
  {
    date: '2020-09-11',
    amount: 2300,
  },
  {
    date: '2020-09-10',
    amount: 1900,
  },
  {
    date: '2020-09-15',
    amount: 3100,
  },
  {
    date: '2020-09-14',
    amount: 4500,
  },
  {
    date: '2020-09-13',
    amount: 3300,
  },
  {
    date: '2020-09-12',
    amount: 2800,
  },
  {
    date: '2020-09-29',
    amount: 2600,
  },
  {
    date: '2020-09-28',
    amount: 4100,
  },
  {
    date: '2020-09-27',
    amount: 3800,
  },
  {
    date: '2020-09-22',
    amount: 3700,
  },
  {
    date: '2020-09-21',
    amount: 2700,
  },
  {
    date: '2020-09-20',
    amount: 2200,
  },
  {
    date: '2020-09-26',
    amount: 3300,
  },
  {
    date: '2020-09-25',
    amount: 4000,
  },
  {
    date: '2020-09-24',
    amount: 3800,
  },
  {
    date: '2020-09-23',
    amount: 4100,
  },
  {
    date: '2020-08-29',
    amount: 4400,
  },
  {
    date: '2020-08-28',
    amount: 5000,
  },
  {
    date: '2020-08-27',
    amount: 4900,
  },
  {
    date: '2020-08-26',
    amount: 4100,
  },
  {
    date: '2020-08-21',
    amount: 3700,
  },
  {
    date: '2020-08-20',
    amount: 2200,
  },
  {
    date: '2020-08-25',
    amount: 1700,
  },
  {
    date: '2020-08-24',
    amount: 2100,
  },
  {
    date: '2020-08-23',
    amount: 3100,
  },
  {
    date: '2020-08-22',
    amount: 1500,
  },
  {
    date: '2020-09-08',
    amount: 2900,
  },
  {
    date: '2020-09-07',
    amount: 4100,
  },
  {
    date: '2020-09-06',
    amount: 3600,
  },
  {
    date: '2020-09-05',
    amount: 3300,
  },
  {
    date: '2020-09-09',
    amount: 2800,
  },
  {
    date: '2020-08-31',
    amount: 3400,
  },
  {
    date: '2020-08-30',
    amount: 4300,
  },
  {
    date: '2020-09-04',
    amount: 6100,
  },
  {
    date: '2020-09-03',
    amount: 2500,
  },
  {
    date: '2020-09-02',
    amount: 4900,
  },
  {
    date: '2020-09-01',
    amount: 6100,
  },
  {
    date: '2020-09-30',
    amount: 5500,
  },
];

<<<<<<< HEAD
export const SampleBigQueryInsights: Entity = {
  id: 'bigQuery',
  aggregation: [10_000, 30_000],
  change: {
    ratio: 3,
    amount: 20_000,
  },
  entities: [
    {
      id: 'entity-a',
      aggregation: [5_000, 10_000],
      change: {
        ratio: 1,
        amount: 5_000,
      },
      entities: [],
    },
    {
      id: 'entity-b',
      aggregation: [5_000, 10_000],
      change: {
        ratio: 1,
        amount: 5_000,
      },
      entities: [],
    },
    {
      id: 'entity-c',
      aggregation: [0, 10_000],
      change: {
        ratio: 10_000,
        amount: 10_000,
      },
      entities: [],
    },
  ],
};

export const SampleCloudDataflowInsights: Entity = {
  id: 'cloudDataflow',
  aggregation: [100_000, 158_000],
  change: {
    ratio: 0.58,
    amount: 58_000,
  },
  entities: [
    {
      id: null,
      aggregation: [10_000, 12_000],
      change: {
        ratio: 0.2,
        amount: 2_000,
      },
      entities: [],
    },
    {
      id: 'entity-a',
      aggregation: [60_000, 70_000],
      change: {
        ratio: 0.16666666666666666,
        amount: 10_000,
      },
      entities: [
        {
          id: 'Sample SKU A',
          aggregation: [20_000, 15_000],
          change: {
            ratio: -0.25,
            amount: -5_000,
          },
          entities: [],
        },
        {
          id: 'Sample SKU B',
          aggregation: [30_000, 35_000],
          change: {
            ratio: -0.16666666666666666,
            amount: -5_000,
          },
          entities: [],
        },
        {
          id: 'Sample SKU C',
          aggregation: [10_000, 20_000],
          change: {
            ratio: 1,
            amount: 10_000,
          },
          entities: [],
        },
      ],
    },
    {
      id: 'entity-b',
      aggregation: [12_000, 8_000],
      change: {
        ratio: -0.33333,
        amount: -4_000,
      },
      entities: [
        {
          id: 'Sample SKU A',
          aggregation: [4_000, 4_000],
          change: {
            ratio: 0,
            amount: 0,
          },
          entities: [],
        },
        {
          id: 'Sample SKU B',
          aggregation: [8_000, 4_000],
          change: {
            ratio: -0.5,
            amount: -4_000,
          },
          entities: [],
        },
      ],
    },
    {
      id: 'entity-c',
      aggregation: [0, 10_000],
      change: {
        ratio: 10_000,
        amount: 10_000,
      },
      entities: [],
    },
  ],
};

export const SampleCloudStorageInsights: Entity = {
  id: 'cloudStorage',
  aggregation: [45_000, 45_000],
  change: {
    ratio: 0,
    amount: 0,
  },
  entities: [
    {
      id: 'entity-a',
      aggregation: [15_000, 20_000],
      change: {
        ratio: 0.333,
        amount: 5_000,
      },
      entities: [
        {
          id: 'Sample SKU A',
          aggregation: [10_000, 11_000],
          change: {
            ratio: 0.1,
            amount: 1_000,
          },
          entities: [],
        },
        {
          id: 'Sample SKU B',
          aggregation: [2_000, 5_000],
          change: {
            ratio: 1.5,
            amount: 3_000,
          },
          entities: [],
        },
        {
          id: 'Sample SKU C',
          aggregation: [3_000, 4_000],
          change: {
            ratio: 0.3333,
            amount: 1_000,
          },
          entities: [],
        },
      ],
    },
    {
      id: 'entity-b',
      aggregation: [30_000, 25_000],
      change: {
        ratio: -0.16666,
        amount: -5_000,
      },
      entities: [
        {
          id: 'Sample SKU A',
          aggregation: [12_000, 13_000],
          change: {
            ratio: 0.08333333333333333,
            amount: 1_000,
          },
          entities: [],
        },
        {
          id: 'Sample SKU B',
          aggregation: [16_000, 12_000],
          change: {
            ratio: -0.25,
            amount: -4_000,
          },
          entities: [],
        },
        {
          id: 'Sample SKU C',
          aggregation: [2_000, 0],
          change: {
            ratio: -1,
            amount: -2000,
          },
          entities: [],
        },
      ],
    },
    {
      id: 'entity-c',
      aggregation: [0, 0],
      change: {
        ratio: 0,
        amount: 0,
      },
      entities: [],
    },
  ],
};

export const SampleComputeEngineInsights: Entity = {
  id: 'computeEngine',
  aggregation: [80_000, 90_000],
  change: {
    ratio: 0.125,
    amount: 10_000,
  },
  entities: [
    {
      id: 'entity-a',
      aggregation: [20_000, 10_000],
      change: {
        ratio: -0.5,
        amount: -10_000,
      },
      entities: [
        {
          id: 'Sample SKU A',
          aggregation: [4_000, 2_000],
          change: {
            ratio: -0.5,
            amount: -2_000,
          },
          entities: [],
        },
        {
          id: 'Sample SKU B',
          aggregation: [7_000, 6_000],
          change: {
            ratio: -0.14285714285714285,
            amount: -1_000,
          },
          entities: [],
        },
        {
          id: 'Sample SKU C',
          aggregation: [9_000, 2_000],
          change: {
            ratio: -0.7777777777777778,
            amount: -7000,
          },
          entities: [],
        },
      ],
    },
    {
      id: 'entity-b',
      aggregation: [10_000, 20_000],
      change: {
        ratio: 1,
        amount: 10_000,
      },
      entities: [
        {
          id: 'Sample SKU A',
          aggregation: [1_000, 2_000],
          change: {
            ratio: 0.5,
            amount: 1_000,
          },
          entities: [],
        },
        {
          id: 'Sample SKU B',
          aggregation: [4_000, 8_000],
          change: {
            ratio: 1,
            amount: 4_000,
          },
          entities: [],
        },
        {
          id: 'Sample SKU C',
          aggregation: [5_000, 10_000],
          change: {
            ratio: 1,
            amount: 5_000,
          },
          entities: [],
        },
      ],
    },
    {
      id: 'entity-c',
      aggregation: [0, 10_000],
      change: {
        ratio: 10_000,
        amount: 10_000,
      },
      entities: [],
    },
  ],
};

export function entityOf(product: string): Entity {
  switch (product) {
    case 'computeEngine':
      return SampleComputeEngineInsights;
    case 'cloudDataflow':
      return SampleCloudDataflowInsights;
    case 'cloudStorage':
      return SampleCloudStorageInsights;
    case 'bigQuery':
      return SampleBigQueryInsights;
    default:
      throw new Error(
        `Cannot get insights for ${product}. Make sure product matches product property in app-info.yaml`,
      );
  }
}
=======
export const getGroupedProducts = (intervals: string) => [
  {
    id: 'Cloud Dataflow',
    aggregation: aggregationFor(intervals, 1_700),
  },
  {
    id: 'Compute Engine',
    aggregation: aggregationFor(intervals, 350),
  },
  {
    id: 'Cloud Storage',
    aggregation: aggregationFor(intervals, 1_300),
  },
  {
    id: 'BigQuery',
    aggregation: aggregationFor(intervals, 2_000),
  },
  {
    id: 'Cloud SQL',
    aggregation: aggregationFor(intervals, 750),
  },
  {
    id: 'Cloud Spanner',
    aggregation: aggregationFor(intervals, 50),
  },
  {
    id: 'Cloud Pub/Sub',
    aggregation: aggregationFor(intervals, 1_000),
  },
  {
    id: 'Cloud Bigtable',
    aggregation: aggregationFor(intervals, 250),
  },
];
>>>>>>> 6bc7bb2f
<|MERGE_RESOLUTION|>--- conflicted
+++ resolved
@@ -510,7 +510,6 @@
   },
 ];
 
-<<<<<<< HEAD
 export const SampleBigQueryInsights: Entity = {
   id: 'bigQuery',
   aggregation: [10_000, 30_000],
@@ -847,7 +846,7 @@
       );
   }
 }
-=======
+
 export const getGroupedProducts = (intervals: string) => [
   {
     id: 'Cloud Dataflow',
@@ -881,5 +880,4 @@
     id: 'Cloud Bigtable',
     aggregation: aggregationFor(intervals, 250),
   },
-];
->>>>>>> 6bc7bb2f
+];